use aes::Aes192;
use aes::NewBlockCipher;
use byteorder::{BigEndian, ByteOrder};
use hmac::Hmac;
use pbkdf2::pbkdf2;
use protobuf::ProtobufEnum;
use sha1::{Digest, Sha1};
use std::io::{self, Read};

use crate::protocol::authentication::AuthenticationType;
use crate::protocol::keyexchange::{APLoginFailed, ErrorCode};

#[derive(Debug, Clone, Serialize, Deserialize)]
pub struct Credentials {
    pub username: String,

    #[serde(serialize_with = "serialize_protobuf_enum")]
    #[serde(deserialize_with = "deserialize_protobuf_enum")]
    pub auth_type: AuthenticationType,

    #[serde(alias = "encoded_auth_blob")]
    #[serde(serialize_with = "serialize_base64")]
    #[serde(deserialize_with = "deserialize_base64")]
    pub auth_data: Vec<u8>,
}

impl Credentials {
    pub fn with_password(username: String, password: String) -> Credentials {
        Credentials {
            username: username,
            auth_type: AuthenticationType::AUTHENTICATION_USER_PASS,
            auth_data: password.into_bytes(),
        }
    }

    pub fn with_blob(username: String, encrypted_blob: &str, device_id: &str) -> Credentials {
        fn read_u8<R: Read>(stream: &mut R) -> io::Result<u8> {
            let mut data = [0u8];
            stream.read_exact(&mut data)?;
            Ok(data[0])
        }

        fn read_int<R: Read>(stream: &mut R) -> io::Result<u32> {
            let lo = read_u8(stream)? as u32;
            if lo & 0x80 == 0 {
                return Ok(lo);
            }

            let hi = read_u8(stream)? as u32;
            Ok(lo & 0x7f | hi << 7)
        }

        fn read_bytes<R: Read>(stream: &mut R) -> io::Result<Vec<u8>> {
            let length = read_int(stream)?;
            let mut data = vec![0u8; length as usize];
            stream.read_exact(&mut data)?;

            Ok(data)
        }

        let secret = Sha1::digest(device_id.as_bytes());

        let key = {
            let mut key = [0u8; 24];
            pbkdf2::<Hmac<Sha1>>(&secret, username.as_bytes(), 0x100, &mut key[0..20]);

            let hash = &Sha1::digest(&key[..20]);
            key[..20].copy_from_slice(hash);
            BigEndian::write_u32(&mut key[20..], 20);
            key
        };

        // decrypt data using ECB mode without padding
        let blob = {
            use aes::cipher::generic_array::typenum::Unsigned;
            use aes::cipher::generic_array::GenericArray;
<<<<<<< HEAD
            use aes::cipher::BlockCipher;
=======
            use aes::cipher::{BlockCipher, NewBlockCipher};
>>>>>>> 1fc5267a

            let mut data = base64::decode(encrypted_blob).unwrap();
            let cipher = Aes192::new(GenericArray::from_slice(&key));
            let block_size = <Aes192 as BlockCipher>::BlockSize::to_usize();
            assert_eq!(data.len() % block_size, 0);
            // replace to chunks_exact_mut with MSRV bump to 1.31
            for chunk in data.chunks_mut(block_size) {
                cipher.decrypt_block(GenericArray::from_mut_slice(chunk));
            }

            let l = data.len();
            for i in 0..l - 0x10 {
                data[l - i - 1] ^= data[l - i - 0x11];
            }

            data
        };

        let mut cursor = io::Cursor::new(&blob);
        read_u8(&mut cursor).unwrap();
        read_bytes(&mut cursor).unwrap();
        read_u8(&mut cursor).unwrap();
        let auth_type = read_int(&mut cursor).unwrap();
        let auth_type = AuthenticationType::from_i32(auth_type as i32).unwrap();
        read_u8(&mut cursor).unwrap();
        let auth_data = read_bytes(&mut cursor).unwrap();

        Credentials {
            username: username,
            auth_type: auth_type,
            auth_data: auth_data,
        }
    }
}

fn serialize_protobuf_enum<T, S>(v: &T, ser: S) -> Result<S::Ok, S::Error>
where
    T: ProtobufEnum,
    S: serde::Serializer,
{
    serde::Serialize::serialize(&v.value(), ser)
}

fn deserialize_protobuf_enum<'de, T, D>(de: D) -> Result<T, D::Error>
where
    T: ProtobufEnum,
    D: serde::Deserializer<'de>,
{
    let v: i32 = serde::Deserialize::deserialize(de)?;
    T::from_i32(v).ok_or_else(|| serde::de::Error::custom("Invalid enum value"))
}

fn serialize_base64<T, S>(v: &T, ser: S) -> Result<S::Ok, S::Error>
where
    T: AsRef<[u8]>,
    S: serde::Serializer,
{
    serde::Serialize::serialize(&base64::encode(v.as_ref()), ser)
}

fn deserialize_base64<'de, D>(de: D) -> Result<Vec<u8>, D::Error>
where
    D: serde::Deserializer<'de>,
{
    let v: String = serde::Deserialize::deserialize(de)?;
    base64::decode(&v).map_err(|e| serde::de::Error::custom(e.to_string()))
}

pub fn get_credentials<F: FnOnce(&String) -> String>(
    username: Option<String>,
    password: Option<String>,
    cached_credentials: Option<Credentials>,
    prompt: F,
) -> Option<Credentials> {
    match (username, password, cached_credentials) {
        (Some(username), Some(password), _) => Some(Credentials::with_password(username, password)),

        (Some(ref username), _, Some(ref credentials)) if *username == credentials.username => {
            Some(credentials.clone())
        }

        (Some(username), None, _) => Some(Credentials::with_password(
            username.clone(),
            prompt(&username),
        )),

        (None, _, Some(credentials)) => Some(credentials),

        (None, _, None) => None,
    }
}

error_chain! {
    types {
        AuthenticationError, AuthenticationErrorKind, AuthenticationResultExt, AuthenticationResult;
    }

    foreign_links {
        Io(::std::io::Error);
    }

    errors {
        BadCredentials {
            description("Bad credentials")
            display("Authentication failed with error: Bad credentials")
        }
        PremiumAccountRequired {
            description("Premium account required")
            display("Authentication failed with error: Premium account required")
        }
    }
}

impl From<APLoginFailed> for AuthenticationError {
    fn from(login_failure: APLoginFailed) -> Self {
        let error_code = login_failure.get_error_code();
        match error_code {
            ErrorCode::BadCredentials => Self::from_kind(AuthenticationErrorKind::BadCredentials),
            ErrorCode::PremiumAccountRequired => {
                Self::from_kind(AuthenticationErrorKind::PremiumAccountRequired)
            }
            _ => format!("Authentication failed with error: {:?}", error_code).into(),
        }
    }
}<|MERGE_RESOLUTION|>--- conflicted
+++ resolved
@@ -1,5 +1,4 @@
 use aes::Aes192;
-use aes::NewBlockCipher;
 use byteorder::{BigEndian, ByteOrder};
 use hmac::Hmac;
 use pbkdf2::pbkdf2;
@@ -74,11 +73,7 @@
         let blob = {
             use aes::cipher::generic_array::typenum::Unsigned;
             use aes::cipher::generic_array::GenericArray;
-<<<<<<< HEAD
-            use aes::cipher::BlockCipher;
-=======
             use aes::cipher::{BlockCipher, NewBlockCipher};
->>>>>>> 1fc5267a
 
             let mut data = base64::decode(encrypted_blob).unwrap();
             let cipher = Aes192::new(GenericArray::from_slice(&key));
