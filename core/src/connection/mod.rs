--- conflicted
+++ resolved
@@ -134,15 +134,10 @@
             version::SHA_SHORT,
             version::BUILD_ID
         ));
-<<<<<<< HEAD
     packet
         .mut_system_info()
         .set_device_id(device_id.to_string());
-    packet.set_version_string(version::version_string());
-=======
-    packet.mut_system_info().set_device_id(device_id);
     packet.set_version_string(version::VERSION_STRING.to_string());
->>>>>>> 6df97790
 
     let cmd = 0xab;
     let data = packet.write_to_bytes().unwrap();
