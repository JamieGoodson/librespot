[package]
name = "librespot-metadata"
version = "0.3.1"
authors = ["Paul Lietar <paul@lietar.net>"]
description = "The metadata logic for librespot"
license = "MIT"
repository = "https://github.com/librespot-org/librespot"
edition = "2018"

[dependencies]
async-trait = "0.1"
byteorder = "1.3"
bytes = "1.0"
chrono = "0.4"
log = "0.4"
protobuf = "2.14.0"
thiserror = "1"
uuid = { version = "0.8", default-features = false }

[dependencies.librespot-core]
path = "../core"
<<<<<<< HEAD
version = "0.2.0"

=======
version = "0.3.1"
>>>>>>> 7160dc10
[dependencies.librespot-protocol]
path = "../protocol"
version = "0.3.1"<|MERGE_RESOLUTION|>--- conflicted
+++ resolved
@@ -19,12 +19,8 @@
 
 [dependencies.librespot-core]
 path = "../core"
-<<<<<<< HEAD
-version = "0.2.0"
+version = "0.3.1"
 
-=======
-version = "0.3.1"
->>>>>>> 7160dc10
 [dependencies.librespot-protocol]
 path = "../protocol"
 version = "0.3.1"