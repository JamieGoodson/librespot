<<<<<<< HEAD
use gst::{
=======
use gstreamer::{
>>>>>>> 005e5567
    event::{FlushStart, FlushStop},
    prelude::*,
    State,
};

<<<<<<< HEAD
use parking_lot::Mutex;
use std::sync::Arc;

use super::{Open, Sink, SinkAsBytes, SinkError, SinkResult};

=======
use gstreamer as gst;
use gstreamer_app as gst_app;
use gstreamer_audio as gst_audio;

use parking_lot::Mutex;
use std::sync::Arc;

use super::{Open, Sink, SinkAsBytes, SinkError, SinkResult};

>>>>>>> 005e5567
use crate::{
    config::AudioFormat, convert::Converter, decoder::AudioPacket, NUM_CHANNELS, SAMPLE_RATE,
};

pub struct GstreamerSink {
    appsrc: gst_app::AppSrc,
    bufferpool: gst::BufferPool,
    pipeline: gst::Pipeline,
    format: AudioFormat,
    async_error: Arc<Mutex<Option<String>>>,
}

impl Open for GstreamerSink {
    fn open(device: Option<String>, format: AudioFormat) -> Self {
        info!("Using GStreamer sink with format: {:?}", format);
        gst::init().expect("failed to init GStreamer!");

        let gst_format = match format {
            AudioFormat::F64 => gst_audio::AUDIO_FORMAT_F64,
            AudioFormat::F32 => gst_audio::AUDIO_FORMAT_F32,
            AudioFormat::S32 => gst_audio::AUDIO_FORMAT_S32,
            AudioFormat::S24 => gst_audio::AUDIO_FORMAT_S2432,
            AudioFormat::S24_3 => gst_audio::AUDIO_FORMAT_S24,
            AudioFormat::S16 => gst_audio::AUDIO_FORMAT_S16,
        };

        let gst_info = gst_audio::AudioInfo::builder(gst_format, SAMPLE_RATE, NUM_CHANNELS as u32)
            .build()
            .expect("Failed to create GStreamer audio format");
        let gst_caps = gst_info.to_caps().expect("Failed to create GStreamer caps");

        let sample_size = format.size();
<<<<<<< HEAD
        let gst_bytes = NUM_CHANNELS as usize * 1024 * sample_size;
=======
        let gst_bytes = NUM_CHANNELS as usize * 2048 * sample_size;
>>>>>>> 005e5567

        let pipeline = gst::Pipeline::new(None);
        let appsrc = gst::ElementFactory::make("appsrc", None)
            .expect("Failed to create GStreamer appsrc element")
            .downcast::<gst_app::AppSrc>()
            .expect("couldn't cast AppSrc element at runtime!");
        appsrc.set_caps(Some(&gst_caps));
        appsrc.set_max_bytes(gst_bytes as u64);
        appsrc.set_block(true);

        let sink = match device {
            None => {
                // no need to dither twice; use librespot dithering instead
                gst::parse_bin_from_description(
                    "audioconvert dithering=none ! audioresample ! autoaudiosink",
                    true,
                )
                .expect("Failed to create default GStreamer sink")
            }
            Some(ref x) => gst::parse_bin_from_description(x, true)
                .expect("Failed to create custom GStreamer sink"),
        };
        pipeline
            .add(&appsrc)
            .expect("Failed to add GStreamer appsrc to pipeline");
        pipeline
            .add(&sink)
            .expect("Failed to add GStreamer sink to pipeline");
        appsrc
            .link(&sink)
            .expect("Failed to link GStreamer source to sink");

        let bus = pipeline.bus().expect("couldn't get bus from pipeline");

        let bufferpool = gst::BufferPool::new();

        let mut conf = bufferpool.config();
        conf.set_params(Some(&gst_caps), gst_bytes as u32, 0, 0);
        bufferpool
            .set_config(conf)
            .expect("couldn't configure the buffer pool");

        let async_error = Arc::new(Mutex::new(None));
        let async_error_clone = async_error.clone();

        bus.set_sync_handler(move |_bus, msg| {
            match msg.view() {
                gst::MessageView::Eos(_) => {
                    println!("gst signaled end of stream");

                    let mut async_error_storage = async_error_clone.lock();
                    *async_error_storage = Some(String::from("gst signaled end of stream"));
<<<<<<< HEAD
                }
                gst::MessageView::Error(err) => {
                    println!(
                        "Error from {:?}: {} ({:?})",
                        err.src().map(|s| s.path_string()),
                        err.error(),
                        err.debug()
                    );

                    let mut async_error_storage = async_error_clone.lock();
                    *async_error_storage = Some(format!(
                        "Error from {:?}: {} ({:?})",
                        err.src().map(|s| s.path_string()),
                        err.error(),
                        err.debug()
                    ));
                }
=======
                }
                gst::MessageView::Error(err) => {
                    println!(
                        "Error from {:?}: {} ({:?})",
                        err.src().map(|s| s.path_string()),
                        err.error(),
                        err.debug()
                    );

                    let mut async_error_storage = async_error_clone.lock();
                    *async_error_storage = Some(format!(
                        "Error from {:?}: {} ({:?})",
                        err.src().map(|s| s.path_string()),
                        err.error(),
                        err.debug()
                    ));
                }
>>>>>>> 005e5567
                _ => (),
            }

            gst::BusSyncReply::Drop
        });

        pipeline
            .set_state(State::Ready)
            .expect("unable to set the pipeline to the `Ready` state");

        Self {
            appsrc,
            bufferpool,
            pipeline,
            format,
            async_error,
        }
    }
}

impl Sink for GstreamerSink {
    fn start(&mut self) -> SinkResult<()> {
        *self.async_error.lock() = None;
        self.appsrc.send_event(FlushStop::new(true));
        self.bufferpool
            .set_active(true)
<<<<<<< HEAD
            .map_err(|e| SinkError::StateChange(e.to_string()))?;
        self.pipeline
            .set_state(State::Playing)
            .map_err(|e| SinkError::StateChange(e.to_string()))?;
=======
            .map_err(|e| SinkError::OnWrite(e.to_string()))?;
        self.pipeline
            .set_state(State::Playing)
            .map_err(|e| SinkError::OnWrite(e.to_string()))?;
>>>>>>> 005e5567
        Ok(())
    }

    fn stop(&mut self) -> SinkResult<()> {
        *self.async_error.lock() = None;
        self.appsrc.send_event(FlushStart::new());
        self.pipeline
            .set_state(State::Paused)
<<<<<<< HEAD
            .map_err(|e| SinkError::StateChange(e.to_string()))?;
        self.bufferpool
            .set_active(false)
            .map_err(|e| SinkError::StateChange(e.to_string()))?;
=======
            .map_err(|e| SinkError::OnWrite(e.to_string()))?;
        self.bufferpool
            .set_active(false)
            .map_err(|e| SinkError::OnWrite(e.to_string()))?;
>>>>>>> 005e5567
        Ok(())
    }

    sink_as_bytes!();
}

impl Drop for GstreamerSink {
    fn drop(&mut self) {
        let _ = self.pipeline.set_state(State::Null);
    }
}

impl SinkAsBytes for GstreamerSink {
    fn write_bytes(&mut self, data: &[u8]) -> SinkResult<()> {
        if let Some(async_error) = &*self.async_error.lock() {
            return Err(SinkError::OnWrite(async_error.to_string()));
        }

        let mut buffer = self
            .bufferpool
            .acquire_buffer(None)
            .map_err(|e| SinkError::OnWrite(e.to_string()))?;

        let mutbuf = buffer.make_mut();
        mutbuf.set_size(data.len());
        mutbuf
            .copy_from_slice(0, data)
            .map_err(|e| SinkError::OnWrite(e.to_string()))?;

        self.appsrc
            .push_buffer(buffer)
            .map_err(|e| SinkError::OnWrite(e.to_string()))?;

        Ok(())
    }
}

impl GstreamerSink {
    pub const NAME: &'static str = "gstreamer";
}<|MERGE_RESOLUTION|>--- conflicted
+++ resolved
@@ -1,20 +1,9 @@
-<<<<<<< HEAD
-use gst::{
-=======
 use gstreamer::{
->>>>>>> 005e5567
     event::{FlushStart, FlushStop},
     prelude::*,
     State,
 };
 
-<<<<<<< HEAD
-use parking_lot::Mutex;
-use std::sync::Arc;
-
-use super::{Open, Sink, SinkAsBytes, SinkError, SinkResult};
-
-=======
 use gstreamer as gst;
 use gstreamer_app as gst_app;
 use gstreamer_audio as gst_audio;
@@ -24,7 +13,6 @@
 
 use super::{Open, Sink, SinkAsBytes, SinkError, SinkResult};
 
->>>>>>> 005e5567
 use crate::{
     config::AudioFormat, convert::Converter, decoder::AudioPacket, NUM_CHANNELS, SAMPLE_RATE,
 };
@@ -57,11 +45,7 @@
         let gst_caps = gst_info.to_caps().expect("Failed to create GStreamer caps");
 
         let sample_size = format.size();
-<<<<<<< HEAD
-        let gst_bytes = NUM_CHANNELS as usize * 1024 * sample_size;
-=======
         let gst_bytes = NUM_CHANNELS as usize * 2048 * sample_size;
->>>>>>> 005e5567
 
         let pipeline = gst::Pipeline::new(None);
         let appsrc = gst::ElementFactory::make("appsrc", None)
@@ -114,7 +98,6 @@
 
                     let mut async_error_storage = async_error_clone.lock();
                     *async_error_storage = Some(String::from("gst signaled end of stream"));
-<<<<<<< HEAD
                 }
                 gst::MessageView::Error(err) => {
                     println!(
@@ -132,25 +115,6 @@
                         err.debug()
                     ));
                 }
-=======
-                }
-                gst::MessageView::Error(err) => {
-                    println!(
-                        "Error from {:?}: {} ({:?})",
-                        err.src().map(|s| s.path_string()),
-                        err.error(),
-                        err.debug()
-                    );
-
-                    let mut async_error_storage = async_error_clone.lock();
-                    *async_error_storage = Some(format!(
-                        "Error from {:?}: {} ({:?})",
-                        err.src().map(|s| s.path_string()),
-                        err.error(),
-                        err.debug()
-                    ));
-                }
->>>>>>> 005e5567
                 _ => (),
             }
 
@@ -177,17 +141,10 @@
         self.appsrc.send_event(FlushStop::new(true));
         self.bufferpool
             .set_active(true)
-<<<<<<< HEAD
             .map_err(|e| SinkError::StateChange(e.to_string()))?;
         self.pipeline
             .set_state(State::Playing)
             .map_err(|e| SinkError::StateChange(e.to_string()))?;
-=======
-            .map_err(|e| SinkError::OnWrite(e.to_string()))?;
-        self.pipeline
-            .set_state(State::Playing)
-            .map_err(|e| SinkError::OnWrite(e.to_string()))?;
->>>>>>> 005e5567
         Ok(())
     }
 
@@ -196,17 +153,10 @@
         self.appsrc.send_event(FlushStart::new());
         self.pipeline
             .set_state(State::Paused)
-<<<<<<< HEAD
             .map_err(|e| SinkError::StateChange(e.to_string()))?;
         self.bufferpool
             .set_active(false)
             .map_err(|e| SinkError::StateChange(e.to_string()))?;
-=======
-            .map_err(|e| SinkError::OnWrite(e.to_string()))?;
-        self.bufferpool
-            .set_active(false)
-            .map_err(|e| SinkError::OnWrite(e.to_string()))?;
->>>>>>> 005e5567
         Ok(())
     }
 
