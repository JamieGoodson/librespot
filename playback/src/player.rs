--- conflicted
+++ resolved
@@ -116,17 +116,15 @@
         play_request_id: u64,
         track_id: SpotifyId,
     },
-<<<<<<< HEAD
-    Unavailable {
-        play_request_id: u64,
-        track_id: SpotifyId,
-    },
-=======
     // The player reached the end of a track.
     // This event is intended for use within spirc. Spirc will respond by issuing another command
     // which will trigger another event (e.g. Changed or Stopped)
->>>>>>> 0056400c
     EndOfTrack {
+        play_request_id: u64,
+        track_id: SpotifyId,
+    },
+    // The player was unable to load the requested track.
+    Unavailable {
         play_request_id: u64,
         track_id: SpotifyId,
     },
