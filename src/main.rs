#[macro_use] extern crate log;
extern crate getopts;
extern crate librespot;
extern crate ctrlc;
extern crate env_logger;
extern crate futures;
extern crate tokio_core;

use env_logger::LogBuilder;
use std::io::{stderr, Write};
use std::process::exit;
use std::env;
use std::path::PathBuf;
use std::str::FromStr;
use futures::Future;
use tokio_core::reactor::Core;

use librespot::spirc::Spirc;
use librespot::authentication::{get_credentials, Credentials};
use librespot::audio_backend::{self, Sink, BACKENDS};
use librespot::cache::Cache;
use librespot::player::Player;
use librespot::session::{Bitrate, Config, Session};
use librespot::mixer::{self, Mixer};

use librespot::version;

fn usage(program: &str, opts: &getopts::Options) -> String {
    let brief = format!("Usage: {} [options]", program);
    opts.usage(&brief)
}

fn setup_logging(verbose: bool) {
    let mut builder = LogBuilder::new();

    match env::var("RUST_LOG") {
        Ok(config) => {
            builder.parse(&config);
            builder.init().unwrap();

            if verbose {
                warn!("`--verbose` flag overidden by `RUST_LOG` environment variable");
            }
        }
        Err(_) => {
            if verbose {
                builder.parse("mdns=info,librespot=trace");
            } else {
                builder.parse("mdns=info,librespot=info");
            }
            builder.init().unwrap();
        }
    }
}

fn list_backends() {
    println!("Available Backends : ");
    for (&(name, _), idx) in BACKENDS.iter().zip(0..) {
        if idx == 0 {
            println!("- {} (default)", name);
        } else {
            println!("- {}", name);
        }
    }
}

<<<<<<< HEAD
#[derive(Clone)]
struct Setup {
    backend: &'static (Fn(Option<String>) -> Box<Sink> + Send + Sync),
    cache: Option<Cache>,
    config: Config,
    credentials: Credentials,
    device: Option<String>,
}

fn setup(args: &[String]) -> Setup {
=======
fn setup(args: &[String]) -> (Session, Player, Box<Mixer + Send>) {
>>>>>>> 58b16254
    let mut opts = getopts::Options::new();
    opts.optopt("c", "cache", "Path to a directory where files will be cached.", "CACHE")
        .reqopt("n", "name", "Device name", "NAME")
        .optopt("b", "bitrate", "Bitrate (96, 160 or 320). Defaults to 160", "BITRATE")
        .optopt("", "onstart", "Run PROGRAM when playback is about to begin.", "PROGRAM")
        .optopt("", "onstop", "Run PROGRAM when playback has ended.", "PROGRAM")
        .optflag("v", "verbose", "Enable verbose output")
        .optopt("u", "username", "Username to sign in with", "USERNAME")
        .optopt("p", "password", "Password", "PASSWORD")
        .optopt("", "backend", "Audio backend to use. Use '?' to list options", "BACKEND")
        .optopt("", "device", "Audio device to use. Use '?' to list options", "DEVICE")
        .optopt("", "mixer", "Mixer to use", "MIXER");

    let matches = match opts.parse(&args[1..]) {
        Ok(m) => m,
        Err(f) => {
            writeln!(stderr(), "error: {}\n{}", f.to_string(), usage(&args[0], &opts)).unwrap();
            exit(1);
        }
    };

    let verbose = matches.opt_present("verbose");
    setup_logging(verbose);

    info!("librespot {} ({}). Built on {}.",
             version::short_sha(),
             version::commit_date(),
             version::short_now());

    let backend_name = matches.opt_str("backend");
    if backend_name == Some("?".into()) {
        list_backends();
        exit(0);
    }

    let backend = audio_backend::find(backend_name.as_ref())
        .expect("Invalid backend");

    let bitrate = matches.opt_str("b").as_ref()
        .map(|bitrate| Bitrate::from_str(bitrate).expect("Invalid bitrate"))
        .unwrap_or(Bitrate::Bitrate160);

    let name = matches.opt_str("name").unwrap();
    let device_id = librespot::session::device_id(&name);

    let cache = matches.opt_str("c").map(|cache_location| {
        Cache::new(PathBuf::from(cache_location))
    });

    let cached_credentials = cache.as_ref().and_then(Cache::credentials);

    let credentials = get_credentials(&name, &device_id,
                                      matches.opt_str("username"),
                                      matches.opt_str("password"),
                                      cached_credentials);

    let config = Config {
        user_agent: version::version_string(),
        name: name,
        device_id: device_id,
        bitrate: bitrate,
        onstart: matches.opt_str("onstart"),
        onstop: matches.opt_str("onstop"),
    };

<<<<<<< HEAD
    let device = matches.opt_str("device");

    Setup {
        backend: backend,
        cache: cache,
        config: config,
        credentials: credentials,
        device: device,
    }
=======
    let cache = matches.opt_str("c").map(|cache_location| {
        Box::new(DefaultCache::new(PathBuf::from(cache_location)).unwrap()) 
            as Box<Cache + Send + Sync>
    }).unwrap_or_else(|| Box::new(NoCache));

    let session = Session::new(config, cache);

    let credentials = get_credentials(&session, matches.opt_str("username"),
    matches.opt_str("password"));
    session.login(credentials).unwrap();
 
    let mixer_name = matches.opt_str("mixer");
    let mixer = mixer::find(mixer_name.as_ref()).expect("Invalid mixer");
    let audio_filter = mixer.get_audio_filter();

    let device_name = matches.opt_str("device");
    let player = Player::new(session.clone(), audio_filter, move || {
        (backend)(device_name.as_ref().map(AsRef::as_ref))
    });

    (session, player, mixer)
>>>>>>> 58b16254
}

fn main() {
    let mut core = Core::new().unwrap();
    let handle = core.handle();

    let args: Vec<String> = std::env::args().collect();
<<<<<<< HEAD

    let Setup { backend, cache, config, credentials, device } = setup(&args);
=======
    let (session, player, mixer) = setup(&args);

    let spirc = SpircManager::new(session.clone(), player, mixer);
    let spirc_signal = spirc.clone();
    thread::spawn(move || spirc.run());
>>>>>>> 58b16254

    let connection = Session::connect(config, credentials, cache, handle);

    let task = connection.and_then(move |session| {
        let player = Player::new(session.clone(), move || {
            (backend)(device)
        });

        let (spirc, task) = Spirc::new(session.clone(), player);
        let spirc = ::std::cell::RefCell::new(spirc);

        ctrlc::set_handler(move || {
            spirc.borrow_mut().shutdown();
        });

        task.map_err(|()| panic!("spirc error"))
    });

    core.run(task).unwrap()
}<|MERGE_RESOLUTION|>--- conflicted
+++ resolved
@@ -64,10 +64,9 @@
     }
 }
 
-<<<<<<< HEAD
-#[derive(Clone)]
 struct Setup {
-    backend: &'static (Fn(Option<String>) -> Box<Sink> + Send + Sync),
+    backend: fn(Option<String>) -> Box<Sink>,
+    mixer: Box<Mixer + Send>,
     cache: Option<Cache>,
     config: Config,
     credentials: Credentials,
@@ -75,9 +74,6 @@
 }
 
 fn setup(args: &[String]) -> Setup {
-=======
-fn setup(args: &[String]) -> (Session, Player, Box<Mixer + Send>) {
->>>>>>> 58b16254
     let mut opts = getopts::Options::new();
     opts.optopt("c", "cache", "Path to a directory where files will be cached.", "CACHE")
         .reqopt("n", "name", "Device name", "NAME")
@@ -116,6 +112,10 @@
     let backend = audio_backend::find(backend_name.as_ref())
         .expect("Invalid backend");
 
+    let mixer_name = matches.opt_str("mixer");
+    let mixer = mixer::find(mixer_name.as_ref())
+        .expect("Invalid mixer");
+
     let bitrate = matches.opt_str("b").as_ref()
         .map(|bitrate| Bitrate::from_str(bitrate).expect("Invalid bitrate"))
         .unwrap_or(Bitrate::Bitrate160);
@@ -143,39 +143,16 @@
         onstop: matches.opt_str("onstop"),
     };
 
-<<<<<<< HEAD
     let device = matches.opt_str("device");
 
     Setup {
         backend: backend,
+        mixer: mixer,
         cache: cache,
         config: config,
         credentials: credentials,
         device: device,
     }
-=======
-    let cache = matches.opt_str("c").map(|cache_location| {
-        Box::new(DefaultCache::new(PathBuf::from(cache_location)).unwrap()) 
-            as Box<Cache + Send + Sync>
-    }).unwrap_or_else(|| Box::new(NoCache));
-
-    let session = Session::new(config, cache);
-
-    let credentials = get_credentials(&session, matches.opt_str("username"),
-    matches.opt_str("password"));
-    session.login(credentials).unwrap();
- 
-    let mixer_name = matches.opt_str("mixer");
-    let mixer = mixer::find(mixer_name.as_ref()).expect("Invalid mixer");
-    let audio_filter = mixer.get_audio_filter();
-
-    let device_name = matches.opt_str("device");
-    let player = Player::new(session.clone(), audio_filter, move || {
-        (backend)(device_name.as_ref().map(AsRef::as_ref))
-    });
-
-    (session, player, mixer)
->>>>>>> 58b16254
 }
 
 fn main() {
@@ -183,25 +160,19 @@
     let handle = core.handle();
 
     let args: Vec<String> = std::env::args().collect();
-<<<<<<< HEAD
 
-    let Setup { backend, cache, config, credentials, device } = setup(&args);
-=======
-    let (session, player, mixer) = setup(&args);
-
-    let spirc = SpircManager::new(session.clone(), player, mixer);
-    let spirc_signal = spirc.clone();
-    thread::spawn(move || spirc.run());
->>>>>>> 58b16254
+    let Setup { backend, mixer, cache, config, credentials, device }
+        = setup(&args);
 
     let connection = Session::connect(config, credentials, cache, handle);
 
     let task = connection.and_then(move |session| {
-        let player = Player::new(session.clone(), move || {
+        let audio_filter = mixer.get_audio_filter();
+        let player = Player::new(session.clone(), audio_filter, move || {
             (backend)(device)
         });
 
-        let (spirc, task) = Spirc::new(session.clone(), player);
+        let (spirc, task) = Spirc::new(session.clone(), player, mixer);
         let spirc = ::std::cell::RefCell::new(spirc);
 
         ctrlc::set_handler(move || {
